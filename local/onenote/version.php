--- conflicted
+++ resolved
@@ -22,14 +22,9 @@
 
 defined('MOODLE_INTERNAL') || die();
 
-<<<<<<< HEAD
 $plugin->version   = 2014110503;        // The current plugin version (Date: YYYYMMDDXX).
-$plugin->requires  = 2014050800;        // Requires this Moodle version.
-$plugin->component = 'local_onenote'; // Full name of the plugin (used for diagnostics).
-=======
-$plugin->version   = 2014110402;        // The current plugin version (Date: YYYYMMDDXX).
 $plugin->requires  = 2014051200;        // Requires this Moodle version.
 $plugin->component = 'local_onenote'; // Full name of the plugin (used for diagnostics).
 $plugin->maturity = MATURITY_STABLE;
 $plugin->release = '1.0.0.0';
->>>>>>> b486adc9
+$plugin->dependencies = array('local_msaccount' => 2014111702);