<?php
// This file is part of Moodle - http://moodle.org/
//
// Moodle is free software: you can redistribute it and/or modify
// it under the terms of the GNU General Public License as published by
// the Free Software Foundation, either version 3 of the License, or
// (at your option) any later version.
//
// Moodle is distributed in the hope that it will be useful,
// but WITHOUT ANY WARRANTY; without even the implied warranty of
// MERCHANTABILITY or FITNESS FOR A PARTICULAR PURPOSE.  See the
// GNU General Public License for more details.
//
// You should have received a copy of the GNU General Public License
// along with Moodle.  If not, see <http://www.gnu.org/licenses/>.

/**
 * @package local_o365
 * @author James McQuillan <james.mcquillan@remote-learner.net>
 * @license http://www.gnu.org/copyleft/gpl.html GNU GPL v3 or later
 * @copyright (C) 2014 onwards Microsoft Open Technologies, Inc. (http://msopentech.com/)
 */

namespace local_o365\rest;

/**
 * Abstract base class for all o365 REST api classes.
 */
abstract class o365api {
    /** @var \local_o365\oauth2\token A token object representing all token information to be used for this client. */
    protected $token;

    /** @var \local_o365\httpclientinterface An HTTP client to use for communication. */
    protected $httpclient;

    /**
     * Constructor.
     *
     * @param \local_o365\oauth2\token $token A token object representing all token information to be used for this client.
     * @param \local_o365\httpclientinterface $httpclient An HTTP client to use for communication.
     */
    public function __construct(\local_o365\oauth2\token $token, \local_o365\httpclientinterface $httpclient) {
        $this->token = $token;
        $this->httpclient = $httpclient;
    }

    /**
     * Determine if the API client is configured.
     *
     * @return bool Whether the API client is configured.
     */
    public static function is_configured() {
        return true;
    }

    /**
     * Determine whether the plugins are configured to use the chinese API.
     *
     * @return bool Whether we should use the chinese API (true), or not (false).
     */
    public static function use_chinese_api() {
        $chineseapi = get_config('local_o365', 'chineseapi');
        return (!empty($chineseapi)) ? true : false;
    }

    /**
     * Automatically construct an instance of the API class for a given user.
     *
     * NOTE: Useful for one-offs, not efficient for bulk operations.
     *
     * @param int $userid The Moodle user ID to construct the API for.
     * @return \local_o365\rest\o365api An instance of the requested API class with dependencies met for a given user.
     */
    public static function instance_for_user($userid) {
        $httpclient = new \local_o365\httpclient();
        $clientdata = \local_o365\oauth2\clientdata::instance_from_oidc();
        $resource = static::get_resource();
        $token = \local_o365\oauth2\token::instance($userid, $resource, $clientdata, $httpclient);
        if (!empty($token)) {
            return new static($token, $httpclient);
        } else {
            throw new \moodle_exception('erroro365apinotoken', 'local_o365');
        }
    }

    /**
     * Get the API client's oauth2 resource.
     *
     * @return string The resource for oauth2 tokens.
     */
    public static function get_resource() {
        throw new \moodle_exception('erroro365apinotimplemented', 'local_o365');
    }

    /**
     * Get the base URI that API calls should be sent to.
     *
     * @return string|bool The URI to send API calls to, or false if a precondition failed.
     */
    public function get_apiuri() {
        throw new \moodle_exception('erroro365apinotimplemented', 'local_o365');
    }

    /**
     * Determine whether the supplied token is valid, and refresh if necessary.
     */
    protected function checktoken() {
        if ($this->token->is_expired() === true) {
            return $this->token->refresh();
        } else {
            return true;
        }
    }

    /**
     * Transform the full request URL.
     *
     * @param string $requesturi The full request URI, includes the API uri and called endpoint.
     * @return string The transformed full request URI.
     */
    protected function transform_full_request_uri($requesturi) {
        return $requesturi;
    }

    /**
     * Make an API call.
     *
     * @param string $httpmethod The HTTP method to use. get/post/patch/merge/delete.
     * @param string $apimethod The API endpoint/method to call.
     * @param string $params Additional paramters to include.
     * @param array $options Additional options for the request.
     * @return string The result of the API call.
     */
    public function apicall($httpmethod, $apimethod, $params = '', $options = array()) {
        $tokenvalid = $this->checktoken();
        if ($tokenvalid !== true) {
            throw new \moodle_exception('erroro365apiinvalidtoken', 'local_o365');
        }

        $apiurl = $this->get_apiuri();

        $httpmethod = strtolower($httpmethod);
        if (!in_array($httpmethod, ['get', 'post', 'put', 'patch', 'merge', 'delete'], true)) {
            throw new \moodle_exception('erroro365apiinvalidmethod', 'local_o365');
        }

        $requesturi = $this->transform_full_request_uri($apiurl.$apimethod);

        $header = [
            'Accept: application/json',
            'Content-Type: application/json;odata.metadata=full',
            'Authorization: Bearer '.$this->token->get_token(),
        ];
        $this->httpclient->resetHeader();
        $this->httpclient->setHeader($header);

        // Sleep to avoid rate limiting.
        usleep(1250000);

        return $this->httpclient->$httpmethod($requesturi, $params, $options);
    }

    /**
<<<<<<< HEAD
     * Processes API responses.
     *
     * @param string $response The raw response from an API call.
     * @return array|null Array if successful, null if not.
     */
    public function process_apicall_response($response) {
        if (!empty($response)) {
            $response = @json_decode($response, true);
            if (!empty($response) && is_array($response)) {
                return $response;
            }
        }
        return null;
=======
     * Get a full URL and include auth token. This is useful for associated resources: attached images, etc.
     *
     * @param string $url A full URL to get.
     * @return string The result of the request.
     */
    public function geturl($url, $options = array()) {
        $tokenvalid = $this->checktoken();
        if ($tokenvalid !== true) {
            throw new \moodle_exception('erroro365apiinvalidtoken', 'local_o365');
        }
        $header = [
            'Authorization: Bearer '.$this->token->get_token(),
        ];
        $this->httpclient->resetHeader();
        $this->httpclient->setHeader($header);
        return $this->httpclient->get($url, '', $options);
>>>>>>> e328928d
    }
}<|MERGE_RESOLUTION|>--- conflicted
+++ resolved
@@ -161,7 +161,6 @@
     }
 
     /**
-<<<<<<< HEAD
      * Processes API responses.
      *
      * @param string $response The raw response from an API call.
@@ -175,7 +174,9 @@
             }
         }
         return null;
-=======
+    }
+
+    /*
      * Get a full URL and include auth token. This is useful for associated resources: attached images, etc.
      *
      * @param string $url A full URL to get.
@@ -192,6 +193,5 @@
         $this->httpclient->resetHeader();
         $this->httpclient->setHeader($header);
         return $this->httpclient->get($url, '', $options);
->>>>>>> e328928d
     }
 }